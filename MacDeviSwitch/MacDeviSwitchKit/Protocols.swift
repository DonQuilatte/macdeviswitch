import Foundation
import CoreAudio
import os.log

<<<<<<< HEAD
// Forward declare AudioDeviceInfo and AudioSwitching as actual protocol and struct signatures for typechecking
// Forward declare AudioSwitcherError for protocol typechecking
public enum AudioSwitcherError: Error, LocalizedError {
    case deviceNotFound(uid: String)
    case deviceIDNotFound
    case switchFailed(deviceID: AudioDeviceID, status: OSStatus)
    case propertyAccessFailed(selector: AudioObjectPropertySelector, status: OSStatus)
    public var errorDescription: String? {
        switch self {
        case .deviceNotFound(let uid):
            return "Audio device with UID '\(uid)' not found"
        case .deviceIDNotFound:
            return "Could not retrieve default audio device ID"
        case .switchFailed(let deviceID, let status):
            return "Failed to set device \(deviceID) as default (Error: \(status))"
        case .propertyAccessFailed(let selector, let status):
            return "Failed to access audio property \(selector) (Error: \(status))"
        }
    }
}

public struct AudioDeviceInfo: Identifiable, Hashable {
    public let id: AudioDeviceID
    public let uid: String
    public let name: String
    public let isInput: Bool
    public let isOutput: Bool
    public init(id: AudioDeviceID, uid: String, name: String, isInput: Bool, isOutput: Bool = false) {
        self.id = id
        self.uid = uid
        self.name = name
        self.isInput = isInput
        self.isOutput = isOutput
    }
}

public protocol AudioSwitching {
    func setDefaultInputDevice(uid: String) -> Result<Void, AudioSwitcherError>
    func setDefaultInputDevice(deviceID: AudioDeviceID) -> Result<Void, AudioSwitcherError>
    func getDefaultInputDeviceID() -> Result<AudioDeviceID, AudioSwitcherError>
}

=======
>>>>>>> 50c592ca
/// Protocol for notification management.
/// Handles user notifications for audio device switching events.
///
/// Implement this protocol to provide a custom notification manager.
public protocol NotificationManaging {
    /// Send a notification to the user.
    /// - Parameters:
    ///   - title: The notification title.
    ///   - body: The notification body text.
    func sendNotification(title: String, body: String)
}

/// Protocol for lid state monitoring.
/// Monitors the laptop lid state (open/closed).
///
/// Implement this protocol to provide a custom lid state monitor.
public protocol LidStateMonitoring {
    /// Current lid state (true if open, false if closed).
    var isLidOpen: Bool { get }
    
    /// Callback triggered when lid state changes.
    /// - Parameter: Boolean indicating if lid is open (true) or closed (false).
    var onLidStateChange: ((Bool) -> Void)? { get set }
    
    /// Start monitoring lid state changes.
    /// - Throws: LidStateMonitorError if monitoring cannot be started.
    func startMonitoring() throws
    
    /// Stop monitoring lid state changes.
    func stopMonitoring()
}

/// Protocol for display monitoring.
/// Monitors external display connections.
///
/// Implement this protocol to provide a custom display monitor.
public protocol DisplayMonitoring {
    /// Current external display connection state.
    var isExternalDisplayConnected: Bool { get }
    
    /// Callback triggered when display connection changes.
    /// - Parameter: Boolean indicating if external display is connected.
    var onDisplayConnectionChange: ((Bool) -> Void)? { get set }
    
    /// Start monitoring display connection changes.
    func startMonitoring()
    
    /// Stop monitoring display connection changes.
    func stopMonitoring()
}

/// Protocol for audio device monitoring.
/// Monitors available audio input devices.
///
/// Implement this protocol to provide a custom audio device monitor.
public protocol AudioDeviceMonitoring {
    /// List of currently available audio input devices.
    var availableInputDevices: [AudioDeviceInfo] { get }
    
    /// Start monitoring audio device changes.
    func startMonitoring()
    
    /// Stop monitoring audio device changes.
    func stopMonitoring()
}

/// Protocol for preference management.
/// Manages user preferences for audio device switching.
///
/// Implement this protocol to provide a custom preference manager.
public protocol PreferenceManaging {
    /// The UID of the target microphone to switch to.
    var targetMicrophoneUID: String? { get set }
    
    /// Whether to revert to the fallback microphone on lid open.
    var revertToFallbackOnLidOpen: Bool { get set }
    
    /// Whether to show notifications for audio device switching events.
    var showNotifications: Bool { get set }
}

/// Protocol for the switch controller.
/// Controls audio device switching based on lid state and display connections.
///
/// Implement this protocol to provide a custom switch controller.
public protocol SwitchControlling {
    /// Start the controller and perform initial evaluation.
<<<<<<< HEAD
    /// - Throws: SwitchControllerError if an error occurs during startup.
    func start() throws
    
    /// Evaluate current conditions and switch audio devices if necessary.
    /// - Returns: Boolean indicating if a switch occurred.
    /// - Throws: SwitchControllerError if an error occurs during evaluation and switching.
    func evaluateAndSwitch() throws -> Bool
    
    /// Start monitoring all relevant state changes.
    /// - Throws: SwitchControllerError if an error occurs during monitoring.
    func startMonitoring() throws
=======
    func start()
    
    /// Evaluate current conditions and switch audio devices if necessary.
    /// - Returns: Boolean indicating if a switch occurred.
    func evaluateAndSwitch() -> Bool
    
    /// Start monitoring all relevant state changes.
    func startMonitoring()
>>>>>>> 50c592ca
    
    /// Stop monitoring all state changes.
    func stopMonitoring()
    
    /// Set the notification manager.
    /// - Parameter notificationManager: Manager for user notifications.
    func setNotificationManager(_ notificationManager: NotificationManaging)
}<|MERGE_RESOLUTION|>--- conflicted
+++ resolved
@@ -2,7 +2,6 @@
 import CoreAudio
 import os.log
 
-<<<<<<< HEAD
 // Forward declare AudioDeviceInfo and AudioSwitching as actual protocol and struct signatures for typechecking
 // Forward declare AudioSwitcherError for protocol typechecking
 public enum AudioSwitcherError: Error, LocalizedError {
@@ -45,8 +44,6 @@
     func getDefaultInputDeviceID() -> Result<AudioDeviceID, AudioSwitcherError>
 }
 
-=======
->>>>>>> 50c592ca
 /// Protocol for notification management.
 /// Handles user notifications for audio device switching events.
 ///
@@ -66,15 +63,15 @@
 public protocol LidStateMonitoring {
     /// Current lid state (true if open, false if closed).
     var isLidOpen: Bool { get }
-    
+
     /// Callback triggered when lid state changes.
     /// - Parameter: Boolean indicating if lid is open (true) or closed (false).
     var onLidStateChange: ((Bool) -> Void)? { get set }
-    
+
     /// Start monitoring lid state changes.
     /// - Throws: LidStateMonitorError if monitoring cannot be started.
     func startMonitoring() throws
-    
+
     /// Stop monitoring lid state changes.
     func stopMonitoring()
 }
@@ -86,14 +83,14 @@
 public protocol DisplayMonitoring {
     /// Current external display connection state.
     var isExternalDisplayConnected: Bool { get }
-    
+
     /// Callback triggered when display connection changes.
     /// - Parameter: Boolean indicating if external display is connected.
     var onDisplayConnectionChange: ((Bool) -> Void)? { get set }
-    
+
     /// Start monitoring display connection changes.
     func startMonitoring()
-    
+
     /// Stop monitoring display connection changes.
     func stopMonitoring()
 }
@@ -105,10 +102,10 @@
 public protocol AudioDeviceMonitoring {
     /// List of currently available audio input devices.
     var availableInputDevices: [AudioDeviceInfo] { get }
-    
+
     /// Start monitoring audio device changes.
     func startMonitoring()
-    
+
     /// Stop monitoring audio device changes.
     func stopMonitoring()
 }
@@ -120,10 +117,10 @@
 public protocol PreferenceManaging {
     /// The UID of the target microphone to switch to.
     var targetMicrophoneUID: String? { get set }
-    
+
     /// Whether to revert to the fallback microphone on lid open.
     var revertToFallbackOnLidOpen: Bool { get set }
-    
+
     /// Whether to show notifications for audio device switching events.
     var showNotifications: Bool { get set }
 }
@@ -134,32 +131,21 @@
 /// Implement this protocol to provide a custom switch controller.
 public protocol SwitchControlling {
     /// Start the controller and perform initial evaluation.
-<<<<<<< HEAD
     /// - Throws: SwitchControllerError if an error occurs during startup.
     func start() throws
-    
+
     /// Evaluate current conditions and switch audio devices if necessary.
     /// - Returns: Boolean indicating if a switch occurred.
     /// - Throws: SwitchControllerError if an error occurs during evaluation and switching.
     func evaluateAndSwitch() throws -> Bool
-    
+
     /// Start monitoring all relevant state changes.
     /// - Throws: SwitchControllerError if an error occurs during monitoring.
     func startMonitoring() throws
-=======
-    func start()
-    
-    /// Evaluate current conditions and switch audio devices if necessary.
-    /// - Returns: Boolean indicating if a switch occurred.
-    func evaluateAndSwitch() -> Bool
-    
-    /// Start monitoring all relevant state changes.
-    func startMonitoring()
->>>>>>> 50c592ca
-    
+
     /// Stop monitoring all state changes.
     func stopMonitoring()
-    
+
     /// Set the notification manager.
     /// - Parameter notificationManager: Manager for user notifications.
     func setNotificationManager(_ notificationManager: NotificationManaging)
